--- conflicted
+++ resolved
@@ -1,27 +1,18 @@
-<<<<<<< HEAD
-use crate::webrtc_socket::{error::SignallingError, Signaller};
-=======
-use super::error::SignallingError;
-use crate::webrtc_socket::Signaller;
 use crate::webrtc_socket::{
+    error::SignallingError,
     messages::{PeerEvent, PeerId, PeerRequest, PeerSignal},
     signal_peer::SignalPeer,
     socket::{create_data_channels_ready_fut, new_senders_and_receivers},
-    ChannelConfig, MessageLoopChannels, Messenger, Packet, WebRtcSocketConfig, KEEP_ALIVE_INTERVAL,
+    ChannelConfig, MessageLoopChannels, Messenger, Packet, Signaller, WebRtcSocketConfig,
+    KEEP_ALIVE_INTERVAL,
 };
 use async_compat::CompatExt;
->>>>>>> 4db1f49f
 use async_trait::async_trait;
 use async_tungstenite::{
     async_std::{connect_async, ConnectStream},
     tungstenite::Message,
     WebSocketStream,
 };
-<<<<<<< HEAD
-use futures::{SinkExt, StreamExt};
-use log::warn;
-pub mod message_loop;
-=======
 use bytes::Bytes;
 use futures::{
     future::FusedFuture, stream::FuturesUnordered, Future, FutureExt, SinkExt, StreamExt,
@@ -43,7 +34,6 @@
         RTCPeerConnection,
     },
 };
->>>>>>> 4db1f49f
 
 pub(crate) struct NativeSignaller {
     websocket_stream: WebSocketStream<ConnectStream>,
@@ -95,7 +85,8 @@
 impl Messenger for NativeMessenger {
     async fn message_loop(id: PeerId, config: WebRtcSocketConfig, channels: MessageLoopChannels) {
         message_loop_impl(id, &config, channels)
-            // web-rtc is tokio-based so we use compat here to make it work with other async run-times
+            // web-rtc is tokio-based so we use compat here to make it work with other async
+            // run-times
             .compat()
             .await
     }
