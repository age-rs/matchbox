--- conflicted
+++ resolved
@@ -27,14 +27,8 @@
   "bevy_ui",
   "bevy_text",
   "bevy_asset",
-<<<<<<< HEAD
   "bevy_sprite",
   "png",
-=======
-  "ktx2",
-  "zstd",
-  "tonemapping_luts",
->>>>>>> fa5c7656
   "webgl2",
   # gh actions runners don't like wayland
   "x11",
